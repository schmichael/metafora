package m_etcd

// NOTES
//
// These tests are in reality integration tests which require that
// etcd is running on the test system and its peers are found
// in the ENV variable ETCDCTL_PEERS. The tests do not clean
// out data and require a fresh set of etcd instances for
// each run. You can consider this a known bug which
// will be fixed in a future release.
//
// See: https://github.com/lytics/metafora/issues/31

import (
	"github.com/coreos/go-etcd/etcd"
	"os"
	"strings"
	"testing"
)

const (
	Namespace   = `test`
	NodesDir    = `/test/nodes`
	Node1       = `node1`
	Node1Path   = NodesDir + `/` + Node1
	CommandJson = `{"command":"testing"}`
)

// TestNodes tests that client.Nodes() returns the metafora nodes
// registered in etcd.
func TestNodes(t *testing.T) {
	skipEtcd(t)

	eclient := newEtcdClient(t)

	mclient := NewClient(Namespace, eclient)

	if _, err := eclient.CreateDir(Node1Path, 0); err != nil {
		t.Fatalf("AddChild %v returned error: %v", NodesDir, err)
	}

	if nodes, err := mclient.Nodes(); err != nil {
		t.Fatalf("Nodes returned error: %v", err)
	} else {
		for i, n := range nodes {
			t.Logf("%v -> %v", i, n)
		}
	}
}

// TestSubmitTask tests that client.SubmitTask(...) adds a task to
// the proper path in etcd, and that the same task id cannot be
// submitted more than once.
func TestSubmitTask(t *testing.T) {
	skipEtcd(t)

	eclient := newEtcdClient(t)

	mclient := NewClient(Namespace, eclient)

	if err := mclient.SubmitTask("testid1"); err != nil {
		t.Fatalf("Submit task failed on initial submission, error: %v", err)
	}

	if err := mclient.SubmitTask("testid1"); err == nil {
		t.Fatalf("Submit task did not fail, but should of, when using existing tast id")
	}
}

// TestSubmitCommand tests that client.SubmitCommand(...) adds a command
// to the proper node path in etcd, and that it can be read back.
func TestSubmitCommand(t *testing.T) {
	skipEtcd(t)

	eclient := newEtcdClient(t)

	mclient := NewClient(Namespace, eclient)

	if err := mclient.SubmitCommand(Node1, CommandJson); err != nil {
		t.Fatalf("Unable to submit command.   error:%v", err)
	}

	if res, err := eclient.Get(NodesDir, false, false); err != nil {
		t.Fatalf("Get on path %v returned error: %v", NodesDir, err)
	} else if res.Node == nil || res.Node.Nodes == nil {
		t.Fatalf("Get on path %v returned nil for child nodes", NodesDir)
	} else {
		for i, n := range res.Node.Nodes {
			t.Logf("%v -> %v", i, n)
		}
	}
}

<<<<<<< HEAD
func createEtcdClient(t *testing.T) *etcd.Client {
	peerAddrs := os.Getenv("ETCDCTL_PEERS") //This is the same ENV that etcdctl uses for Peers.
=======
// newEtcdClient creates a new etcd client for use by the metafora client during testing.
func newEtcdClient(t *testing.T) *etcd.Client {
	// This is the same ENV variable that etcdctl uses for peers.
	peers_from_environment := os.Getenv("ETCDCTL_PEERS")
>>>>>>> 71db8b77

	if peerAddrs == "" {
		peerAddrs = defaultPeers
	}

	peers := strings.Split(peerAddrs, ",")

	eclient := etcd.NewClient(peers)

	if ok := eclient.SyncCluster(); !ok {
		t.Fatalf("Cannot sync etcd cluster using peers: %v", strings.Join(peers, ", "))
	}

	if !isEtcdUp(eclient, t) {
		t.Fatalf("Cannot connect to etcd using peers: %v", strings.Join(peers, ", "))
	}

	return eclient
}<|MERGE_RESOLUTION|>--- conflicted
+++ resolved
@@ -12,10 +12,11 @@
 // See: https://github.com/lytics/metafora/issues/31
 
 import (
-	"github.com/coreos/go-etcd/etcd"
 	"os"
 	"strings"
 	"testing"
+
+	"github.com/coreos/go-etcd/etcd"
 )
 
 const (
@@ -29,8 +30,6 @@
 // TestNodes tests that client.Nodes() returns the metafora nodes
 // registered in etcd.
 func TestNodes(t *testing.T) {
-	skipEtcd(t)
-
 	eclient := newEtcdClient(t)
 
 	mclient := NewClient(Namespace, eclient)
@@ -52,8 +51,6 @@
 // the proper path in etcd, and that the same task id cannot be
 // submitted more than once.
 func TestSubmitTask(t *testing.T) {
-	skipEtcd(t)
-
 	eclient := newEtcdClient(t)
 
 	mclient := NewClient(Namespace, eclient)
@@ -70,8 +67,6 @@
 // TestSubmitCommand tests that client.SubmitCommand(...) adds a command
 // to the proper node path in etcd, and that it can be read back.
 func TestSubmitCommand(t *testing.T) {
-	skipEtcd(t)
-
 	eclient := newEtcdClient(t)
 
 	mclient := NewClient(Namespace, eclient)
@@ -91,18 +86,17 @@
 	}
 }
 
-<<<<<<< HEAD
-func createEtcdClient(t *testing.T) *etcd.Client {
-	peerAddrs := os.Getenv("ETCDCTL_PEERS") //This is the same ENV that etcdctl uses for Peers.
-=======
 // newEtcdClient creates a new etcd client for use by the metafora client during testing.
 func newEtcdClient(t *testing.T) *etcd.Client {
+	if os.Getenv("ETCDTESTS") == "" {
+		t.Skip("ETCDTESTS unset. Skipping etcd tests.")
+	}
+
 	// This is the same ENV variable that etcdctl uses for peers.
-	peers_from_environment := os.Getenv("ETCDCTL_PEERS")
->>>>>>> 71db8b77
+	peerAddrs := os.Getenv("ETCDCTL_PEERS")
 
 	if peerAddrs == "" {
-		peerAddrs = defaultPeers
+		peerAddrs = "127.0.0.1:5001,127.0.0.1:5002,127.0.0.1:5003"
 	}
 
 	peers := strings.Split(peerAddrs, ",")
@@ -113,9 +107,5 @@
 		t.Fatalf("Cannot sync etcd cluster using peers: %v", strings.Join(peers, ", "))
 	}
 
-	if !isEtcdUp(eclient, t) {
-		t.Fatalf("Cannot connect to etcd using peers: %v", strings.Join(peers, ", "))
-	}
-
 	return eclient
 }