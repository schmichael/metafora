--- conflicted
+++ resolved
@@ -13,7 +13,6 @@
 	"github.com/lytics/metafora"
 )
 
-<<<<<<< HEAD
 type watcher struct {
 	cordCtx      metafora.CoordinatorContext
 	path         string
@@ -81,33 +80,22 @@
 	}
 }
 
-=======
->>>>>>> 0fae9a1b
 type EtcdCoordinator struct {
 	Client    *etcd.Client
 	cordCtx   metafora.CoordinatorContext
 	Namespace string
 	TaskPath  string
 
-<<<<<<< HEAD
 	taskWatcher *watcher
+	ClaimTTL    uint64
 
 	NodeID         string
 	CommandPath    string
 	commandWatcher *watcher
-=======
-	taskWatcher       *EtcdWatcher
-	tasksPrefetchChan chan *etcd.Node
-	ClaimTTL          uint64
-
-	NodeID         string
-	CommandPath    string
-	commandWatcher *EtcdWatcher
 
 	refresher *NodeRefresher
 
 	IsClosed bool
->>>>>>> 0fae9a1b
 }
 
 func NewEtcdCoordinator(nodeId, namespace string, client *etcd.Client) metafora.Coordinator {
@@ -127,24 +115,11 @@
 		Client:    client,
 		Namespace: namespace,
 
-<<<<<<< HEAD
 		TaskPath: fmt.Sprintf("/%s/%s", namespace, TasksPath), //TODO MAKE A PACKAGE FUNC TO CREATE THIS PATH.
+		ClaimTTL:    ClaimTTL, //default to the package constant, but allow it to be overwritten
 
 		NodeID:      nodeId,
 		CommandPath: fmt.Sprintf("/%s/%s/%s/%s", namespace, NodesPath, nodeId, CommandsPath),
-=======
-		TaskPath:    fmt.Sprintf("/%s/%s", namespace, TasksPath), //TODO MAKE A PACKAGE FUNC TO CREATE THIS PATH.
-		taskWatcher: nil,
-		ClaimTTL:    ClaimTTL, //default to the package constant, but allow it to be overwritten
-
-		NodeID:         nodeId,
-		CommandPath:    fmt.Sprintf("/%s/%s/%s/%s", namespace, NodesPath, nodeId, CommandsPath),
-		commandWatcher: nil,
-
-		refresher: nil,
-
-		IsClosed: false,
->>>>>>> 0fae9a1b
 	}
 }
 
@@ -178,15 +153,10 @@
 		errorChan:    make(chan error),
 		client:       ec.Client,
 	}
-<<<<<<< HEAD
-=======
-
-	ec.commandWatcher.StartWatching()
 
 	// starts the run loop that processes ttl refreshes in a background go routine.
 	ec.refresher = NewNodeRefresher(ec.Client, cordCtx)
 	ec.refresher.StartScheduler()
->>>>>>> 0fae9a1b
 }
 
 func (ec *EtcdCoordinator) upsertDir(path string, ttl uint64) {
@@ -237,21 +207,6 @@
 
 	for {
 		select {
-<<<<<<< HEAD
-=======
-		// before the watcher starts, this channel is filled up with existing tasks during init()
-		case node, ok := <-ec.tasksPrefetchChan:
-			if !ok {
-				return "", nil
-			}
-			ec.cordCtx.Log(metafora.LogLevelDebug, "New node from the tasksPrefetchChan %s: node[nodeKey:%v]",
-				ec.TaskPath, node.Key)
-
-			taskId, skip := ec.parseTaskIdFromTaskNode(node)
-			if !skip {
-				return taskId, nil
-			}
->>>>>>> 0fae9a1b
 		case resp, ok := <-ec.taskWatcher.responseChan:
 			if !ok {
 				return "", nil
@@ -429,7 +384,6 @@
 	}
 }
 
-<<<<<<< HEAD
 func (ec *EtcdCoordinator) Freeze() {
 	ec.taskWatcher.stop()
 }
@@ -437,14 +391,5 @@
 func (ec *EtcdCoordinator) Close() {
 	ec.taskWatcher.stop()
 	ec.commandWatcher.stop()
-=======
-func (ec *EtcdCoordinator) Close() error {
-	if !ec.IsClosed {
-		ec.taskWatcher.Close()
-		ec.commandWatcher.Close()
-		ec.refresher.Close()
-		ec.IsClosed = true
-	}
-	return nil
->>>>>>> 0fae9a1b
+	ec.refresher.Close()
 }