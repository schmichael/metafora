package m_etcd

import (
	"fmt"
	"os"
	"strings"
	"time"

	"code.google.com/p/go-uuid/uuid"

	"github.com/coreos/go-etcd/etcd"
	"github.com/lytics/metafora"
)

<<<<<<< HEAD
=======
type EtcdCoordinator struct {
	Client    *etcd.Client
	cordCtx   metafora.CoordinatorContext
	Namespace string
	TaskPath  string

	taskWatcher *EtcdWatcher

	NodeID         string
	CommandPath    string
	commandWatcher *EtcdWatcher
}

>>>>>>> 6c90b865
type Watcher func(cordCtx metafora.CoordinatorContext)
type EtcdWatcher struct {
	cordCtx      metafora.CoordinatorContext
	path         string
	responseChan chan *etcd.Response
	stopChan     chan bool
	errorChan    chan error
	client       *etcd.Client
}

func (w *EtcdWatcher) StartWatching() {
	go func() {
		const recursive = true
		const etcdIndex = uint64(0) //0 == latest version

		//TODO, Im guessing that watch only picks up new nodes.
		//   We need to manually do an ls at startup and dump the results to taskWatcherResponses,
		//   after we filter out all non-claimed tasks.
		_, err := w.client.Watch(
			w.path,
			etcdIndex,
			recursive,
			w.responseChan,
			w.stopChan)
		if err == etcd.ErrWatchStoppedByUser {
			// This isn't actually an error, return nil
			err = nil
		}
		w.errorChan <- err
		close(w.errorChan)
	}()
}

// Close stops the watching goroutine. Close will panic if called more than
// once.
func (w *EtcdWatcher) Close() error {
	close(w.stopChan)
	return <-w.errorChan
}

/*
Etcd paths:
/{namespace}/tasks/{task_id}/
/{namespace}/tasks/{task_id}/owner/


/{namespace}/node/{node_id}/command

TODO do we need a EtcdCoordinatorConfig?

*/

type EtcdCoordinator struct {
	Client    *etcd.Client
	cordCtx   metafora.CoordinatorContext
	Namespace string
	TaskPath  string

	taskWatcher       *EtcdWatcher
	tasksPrefetchChan chan *etcd.Node
	ClaimTTL          uint64

	NodeId         string
	NodePath       string
	CommandPath    string
	commandWatcher *EtcdWatcher
}

func NewEtcdCoordinator(nodeId, namespace string, client *etcd.Client) metafora.Coordinator {
	namespace = strings.Trim(namespace, "/ ")

	if nodeId == "" {
		hn, _ := os.Hostname()
		//Adding the UUID incase we run two nodes on the same box.
		// TODO lets move this to the Readme as part of the example of calling NewEtcdCoordinator.
		// Then just remove the Autocreated nodeId.
		nodeId = hn + uuid.NewRandom().String()
	}

	nodeId = strings.Trim(nodeId, "/ ")

	etcd := &EtcdCoordinator{
		Client:    client,
		Namespace: namespace,
		ClaimTTL:  ClaimTTL,

		TaskPath:          fmt.Sprintf("/%s/%s", namespace, TasksPath), //TODO MAKE A PACKAGE FUNC TO CREATE THIS PATH.
		taskWatcher:       nil,
		tasksPrefetchChan: nil,

		NodeID:         nodeId,
		CommandPath:    fmt.Sprintf("/%s/%s/%s/%s", namespace, NodesPath, nodeId, CommandsPath),
		NodePath:       fmt.Sprintf("/%s/%s/%s/%s", namespace, NodesPath, nodeId),
		commandWatcher: nil,
	}

	return etcd
}

func (ec *EtcdCoordinator) upsertDir(path string, ttl uint64) {

	pathMarker := path + "/" + CreatedMarker //hidden etcd key that isn't visible to directory get commands

	const sorted = false
	const recursive = false
	_, err := ec.Client.Get(pathMarker, sorted, recursive)
	if err != nil && !strings.Contains(err.Error(), "Key not found") {
		ec.cordCtx.Log(metafora.LogLevelDebug, "Error trying to test for the existence of path. path:[%s] error:[ %v ]", path, err)
		return
	}
	if err != nil {
		_, err := ec.Client.CreateDir(path, ttl)
		if err != nil {
			ec.cordCtx.Log(metafora.LogLevelDebug, "Error trying to create directory. path:[%s] error:[ %v ]", path, err)
		}
		host, _ := os.Hostname()
		markerVal := fmt.Sprintf("createdAt=%s&by=%s", time.Now().String(), host)
		ec.Client.Set(pathMarker, markerVal, ttl) //You can't test for the existence of an empty dir, but _key's are hidden.
	}

}

// Init is called once by the consumer to provide a Logger to Coordinator
// implementations.
func (ec *EtcdCoordinator) Init(cordCtx metafora.CoordinatorContext) {

	cordCtx.Log(metafora.LogLevelDebug, "namespace[%s]", ec.Namespace)

	ec.cordCtx = cordCtx

	ec.upsertDir("/"+ec.Namespace, ForeverTTL)
	ec.upsertDir(ec.TaskPath, ForeverTTL)
	//ec.upsertDir(ec.NodePath, ForeverTTL)
	//ec.upsertDir(ec.CommandPath, ForeverTTL)

	ec.tasksPrefetchChan = make(chan *etcd.Node)
	ec.taskWatcher = &EtcdWatcher{
		cordCtx:      cordCtx,
		path:         ec.TaskPath,
		responseChan: make(chan *etcd.Response),
		stopChan:     make(chan bool),
		errorChan:    make(chan error),
		client:       ec.Client,
	}

	go func() {
		//First read the and dump the current tasks, then start up the background watcher()
		const sorted = false
		const recursive = true
		resp, err := ec.Client.Get(ec.TaskPath, sorted, recursive)

		if err != nil {
			cordCtx.Log(metafora.LogLevelDebug, "Init error getting the current tasks from the path:[%s] error:[%v]", ec.TaskPath, err)
		} else {

			cordCtx.Log(metafora.LogLevelDebug, "Fetching tasks, response from GET %s: response[action:%v etcdIndex:%v nodeKey:%v]",
				ec.TaskPath, resp.Action, resp.EtcdIndex, resp.Node.Key)

			for _, node := range resp.Node.Nodes {
				cordCtx.Log(metafora.LogLevelDebug, "---"+node.Key)
				ec.tasksPrefetchChan <- node
			}
		}

		//Don't start up the watcher until we've iterated over the existing tasks
		ec.taskWatcher.StartWatching()
	}()

	ec.commandWatcher = &EtcdWatcher{
		cordCtx:      cordCtx,
		path:         ec.CommandPath,
		responseChan: make(chan *etcd.Response),
		stopChan:     make(chan bool),
		errorChan:    make(chan error),
		client:       ec.Client,
	}

	ec.commandWatcher.StartWatching()
}

// Watch should do a blocking watch on the broker and return a task ID that
// can be claimed.
func (ec *EtcdCoordinator) Watch() (taskID string, err error) {
	for {
		select {
<<<<<<< HEAD
		// before the watcher starts, this channel is filled up with existing tasks during init()
		case node := <-ec.tasksPrefetchChan:
			ec.cordCtx.Log(metafora.LogLevelDebug, "New node from the tasksPrefetchChan %s: node[nodeKey:%v]",
				ec.TaskPath, node.Key)

			taskId, skip := ec.parseTaskIDFromNode(node)
			if !skip {
				return taskId, nil
=======
		case resp, ok := <-ec.taskWatcher.responseChan:
			if !ok {
				// responseChan being closed means watcher has exited
				return "", nil
			}

			taskId := ""
			ec.cordCtx.Log(metafora.LogLevelDebug, "New response from %s, res %v", ec.TaskPath, resp)
			if resp.Action != "create" {
				continue
			}
			//FIXME There's gotta be a better way to only detect tasks #32
			if strings.Contains(resp.Node.Key, "owner") {
				continue
			}
			if resp.Node == nil {
				//TODO log
				continue
>>>>>>> 6c90b865
			}
		case resp := <-ec.taskWatcher.responseChan:
			ec.cordCtx.Log(metafora.LogLevelDebug, "New response from watching %s: response[action:%v etcdIndex:%v nodeKey:%v]",
				ec.TaskPath, resp.Action, resp.EtcdIndex, resp.Node.Key)

			if resp.Action != "create" { //TODO eventually we'll need to deal with expired "owner" nodes.
				continue
			}

			taskId, skip := ec.parseTaskIDFromNode(resp.Node)
			if !skip {
				return taskId, nil
			}
		case err := <-ec.taskWatcher.errorChan:
			//if the watcher sends a nil, its because the etcd watcher was shutdown by Close()
			return "", err
		}
	}
}

func (ec *EtcdCoordinator) parseTaskIDFromNode(node *etcd.Node) (taskID string, skip bool) {
	taskId := ""

	if node == nil {
		//TODO log
		return "", true
	}

	//FIXME There's gotta be a better way to only detect tasks #32
	if strings.Contains(node.Key, OwnerMarker) || strings.Contains(node.Key, CreatedMarker) {
		return "", true
	}

	ec.cordCtx.Log(metafora.LogLevelDebug, "Node key:%s", node.Key)
	taskpath := strings.Split(node.Key, "/")
	if len(taskpath) == 0 {
		//TODO log
		return "", true
	}
	if !node.Dir {
		ec.cordCtx.Log(metafora.LogLevelWarn, "TaskID node shouldn't be a directory but a key.")
	}

	taskId = taskpath[len(taskpath)-1]

	if taskId == "tasks" {
		return "", true
	}

	return taskId, false
}

// Claim is called by the Consumer when a Balancer has determined that a task
// ID can be claimed. Claim returns false if another consumer has already
// claimed the ID.
func (ec *EtcdCoordinator) Claim(taskID string) bool {
	key := fmt.Sprintf("%s/%s/%s", ec.TaskPath, taskID, OwnerMarker)
	res, err := ec.Client.CreateDir(key, ec.ClaimTTL)
	if err != nil {
		ec.cordCtx.Log(metafora.LogLevelDebug, "Claim failed: err %v", err)
		return false
	}
	ec.cordCtx.Log(metafora.LogLevelDebug, "Claim successful: resp %v", res)
	return true
}

// Release deletes the claim directory.
func (ec *EtcdCoordinator) Release(taskID string) {
	key := fmt.Sprintf("%s/%s/%s", ec.TaskPath, taskID, OwnerMarker)
	//FIXME Conditionally delete only if this node is actually the owner
	_, err := ec.Client.DeleteDir(key)
	if err != nil {
		//TODO Pause and retry?!
		ec.cordCtx.Log(metafora.LogLevelError, "Release failed: %v", err)
	}
}

// Command blocks until a command for this node is received from the broker
// by the coordinator.
func (ec *EtcdCoordinator) Command() (cmd string, err error) {
	<-ec.commandWatcher.responseChan
	return "", nil
	/*  TODO 1) cleanup the log here to match that of Watch
	         2) discuss the schema for the command channel...
	         3) Add code to the close method.
	select {
	case resp := <-ec.commandWatcherResponses:
		taskId := ""
		if resp.Node.Dir {
			taskId = resp.Node.Key
		} else {
			ec.cordCtx.Log(LogLevelWarning, "Command node needs to be a dir, not a key.")
			taskId = resp.Node.Key
		}
		return taskId, nil
	case err := <-ec.commandWatcherErrs:
		return "", err
	}
	*/
}

func (ec *EtcdCoordinator) Close() error {
	ec.taskWatcher.Close()
	ec.commandWatcher.Close()
	return nil
}<|MERGE_RESOLUTION|>--- conflicted
+++ resolved
@@ -7,27 +7,10 @@
 	"time"
 
 	"code.google.com/p/go-uuid/uuid"
-
 	"github.com/coreos/go-etcd/etcd"
 	"github.com/lytics/metafora"
 )
 
-<<<<<<< HEAD
-=======
-type EtcdCoordinator struct {
-	Client    *etcd.Client
-	cordCtx   metafora.CoordinatorContext
-	Namespace string
-	TaskPath  string
-
-	taskWatcher *EtcdWatcher
-
-	NodeID         string
-	CommandPath    string
-	commandWatcher *EtcdWatcher
-}
-
->>>>>>> 6c90b865
 type Watcher func(cordCtx metafora.CoordinatorContext)
 type EtcdWatcher struct {
 	cordCtx      metafora.CoordinatorContext
@@ -36,6 +19,7 @@
 	stopChan     chan bool
 	errorChan    chan error
 	client       *etcd.Client
+	isClosed     bool
 }
 
 func (w *EtcdWatcher) StartWatching() {
@@ -64,21 +48,14 @@
 // Close stops the watching goroutine. Close will panic if called more than
 // once.
 func (w *EtcdWatcher) Close() error {
-	close(w.stopChan)
-	return <-w.errorChan
-}
-
-/*
-Etcd paths:
-/{namespace}/tasks/{task_id}/
-/{namespace}/tasks/{task_id}/owner/
-
-
-/{namespace}/node/{node_id}/command
-
-TODO do we need a EtcdCoordinatorConfig?
-
-*/
+	if w.isClosed {
+		close(w.stopChan)
+		w.isClosed = true
+		return <-w.errorChan
+	}
+
+	return nil
+}
 
 type EtcdCoordinator struct {
 	Client    *etcd.Client
@@ -88,10 +65,8 @@
 
 	taskWatcher       *EtcdWatcher
 	tasksPrefetchChan chan *etcd.Node
-	ClaimTTL          uint64
-
-	NodeId         string
-	NodePath       string
+
+	NodeID         string
 	CommandPath    string
 	commandWatcher *EtcdWatcher
 }
@@ -112,49 +87,25 @@
 	etcd := &EtcdCoordinator{
 		Client:    client,
 		Namespace: namespace,
-		ClaimTTL:  ClaimTTL,
-
-		TaskPath:          fmt.Sprintf("/%s/%s", namespace, TasksPath), //TODO MAKE A PACKAGE FUNC TO CREATE THIS PATH.
-		taskWatcher:       nil,
-		tasksPrefetchChan: nil,
+
+		TaskPath:    fmt.Sprintf("/%s/%s", namespace, TasksPath), //TODO MAKE A PACKAGE FUNC TO CREATE THIS PATH.
+		taskWatcher: nil,
 
 		NodeID:         nodeId,
 		CommandPath:    fmt.Sprintf("/%s/%s/%s/%s", namespace, NodesPath, nodeId, CommandsPath),
-		NodePath:       fmt.Sprintf("/%s/%s/%s/%s", namespace, NodesPath, nodeId),
 		commandWatcher: nil,
 	}
 
 	return etcd
-}
-
-func (ec *EtcdCoordinator) upsertDir(path string, ttl uint64) {
-
-	pathMarker := path + "/" + CreatedMarker //hidden etcd key that isn't visible to directory get commands
-
-	const sorted = false
-	const recursive = false
-	_, err := ec.Client.Get(pathMarker, sorted, recursive)
-	if err != nil && !strings.Contains(err.Error(), "Key not found") {
-		ec.cordCtx.Log(metafora.LogLevelDebug, "Error trying to test for the existence of path. path:[%s] error:[ %v ]", path, err)
-		return
-	}
-	if err != nil {
-		_, err := ec.Client.CreateDir(path, ttl)
-		if err != nil {
-			ec.cordCtx.Log(metafora.LogLevelDebug, "Error trying to create directory. path:[%s] error:[ %v ]", path, err)
-		}
-		host, _ := os.Hostname()
-		markerVal := fmt.Sprintf("createdAt=%s&by=%s", time.Now().String(), host)
-		ec.Client.Set(pathMarker, markerVal, ttl) //You can't test for the existence of an empty dir, but _key's are hidden.
-	}
-
 }
 
 // Init is called once by the consumer to provide a Logger to Coordinator
 // implementations.
 func (ec *EtcdCoordinator) Init(cordCtx metafora.CoordinatorContext) {
-
-	cordCtx.Log(metafora.LogLevelDebug, "namespace[%s]", ec.Namespace)
+	ec.Client.SetConsistency(etcd.STRONG_CONSISTENCY)
+
+	cordCtx.Log(metafora.LogLevelDebug, "namespace[%s] Etcd-Cluster-Peers[%s]", ec.Namespace,
+		strings.Join(ec.Client.GetCluster(), ", "))
 
 	ec.cordCtx = cordCtx
 
@@ -208,42 +159,47 @@
 	ec.commandWatcher.StartWatching()
 }
 
+func (ec *EtcdCoordinator) upsertDir(path string, ttl uint64) {
+
+	pathMarker := path + "/" + CreatedMarker //hidden etcd key that isn't visible to directory get commands
+
+	const sorted = false
+	const recursive = false
+	_, err := ec.Client.Get(pathMarker, sorted, recursive)
+	if err != nil && strings.Contains(err.Error(), "Key not found") {
+		_, err := ec.Client.CreateDir(path, ttl)
+		if err != nil {
+			ec.cordCtx.Log(metafora.LogLevelDebug, "Error trying to create directory. path:[%s] error:[ %v ]", path, err)
+		}
+		host, _ := os.Hostname()
+		markerVal := fmt.Sprintf("createdAt=%s&by=%s", time.Now().String(), host)
+		ec.Client.Set(pathMarker, markerVal, ttl)
+	}
+}
+
 // Watch should do a blocking watch on the broker and return a task ID that
 // can be claimed.
 func (ec *EtcdCoordinator) Watch() (taskID string, err error) {
+
 	for {
+
 		select {
-<<<<<<< HEAD
 		// before the watcher starts, this channel is filled up with existing tasks during init()
-		case node := <-ec.tasksPrefetchChan:
+		case node, ok := <-ec.tasksPrefetchChan:
+			if !ok {
+				return "", nil
+			}
 			ec.cordCtx.Log(metafora.LogLevelDebug, "New node from the tasksPrefetchChan %s: node[nodeKey:%v]",
 				ec.TaskPath, node.Key)
 
 			taskId, skip := ec.parseTaskIDFromNode(node)
 			if !skip {
 				return taskId, nil
-=======
+			}
 		case resp, ok := <-ec.taskWatcher.responseChan:
 			if !ok {
-				// responseChan being closed means watcher has exited
 				return "", nil
 			}
-
-			taskId := ""
-			ec.cordCtx.Log(metafora.LogLevelDebug, "New response from %s, res %v", ec.TaskPath, resp)
-			if resp.Action != "create" {
-				continue
-			}
-			//FIXME There's gotta be a better way to only detect tasks #32
-			if strings.Contains(resp.Node.Key, "owner") {
-				continue
-			}
-			if resp.Node == nil {
-				//TODO log
-				continue
->>>>>>> 6c90b865
-			}
-		case resp := <-ec.taskWatcher.responseChan:
 			ec.cordCtx.Log(metafora.LogLevelDebug, "New response from watching %s: response[action:%v etcdIndex:%v nodeKey:%v]",
 				ec.TaskPath, resp.Action, resp.EtcdIndex, resp.Node.Key)
 
@@ -255,7 +211,11 @@
 			if !skip {
 				return taskId, nil
 			}
-		case err := <-ec.taskWatcher.errorChan:
+
+		case err, ok := <-ec.taskWatcher.errorChan:
+			if !ok {
+				return "", nil
+			}
 			//if the watcher sends a nil, its because the etcd watcher was shutdown by Close()
 			return "", err
 		}
@@ -271,7 +231,7 @@
 	}
 
 	//FIXME There's gotta be a better way to only detect tasks #32
-	if strings.Contains(node.Key, OwnerMarker) || strings.Contains(node.Key, CreatedMarker) {
+	if strings.Contains(node.Key, OwnerMarker) {
 		return "", true
 	}
 
@@ -282,7 +242,7 @@
 		return "", true
 	}
 	if !node.Dir {
-		ec.cordCtx.Log(metafora.LogLevelWarn, "TaskID node shouldn't be a directory but a key.")
+		return "", true
 	}
 
 	taskId = taskpath[len(taskpath)-1]
@@ -299,7 +259,7 @@
 // claimed the ID.
 func (ec *EtcdCoordinator) Claim(taskID string) bool {
 	key := fmt.Sprintf("%s/%s/%s", ec.TaskPath, taskID, OwnerMarker)
-	res, err := ec.Client.CreateDir(key, ec.ClaimTTL)
+	res, err := ec.Client.CreateDir(key, ClaimTTL)
 	if err != nil {
 		ec.cordCtx.Log(metafora.LogLevelDebug, "Claim failed: err %v", err)
 		return false
