--- conflicted
+++ resolved
@@ -2,49 +2,58 @@
 
 import (
 	"fmt"
+	"os"
+	"strings"
 	"testing"
 	"time"
 
 	"github.com/coreos/go-etcd/etcd"
 )
 
-<<<<<<< HEAD
 const TestNameSpace = "/testnamespace"
 const TestNodeID = "test-node01"
-=======
-type testLogger struct {
-	*testing.T
-}
-
-func (l testLogger) Log(lvl metafora.LogLevel, m string, v ...interface{}) {
-	l.T.Log(fmt.Sprintf("[%s] %s", lvl, fmt.Sprintf(m, v...)))
-}
->>>>>>> 6c90b865
 
 /*
 	Running the Integration Test:
 	#if you don't have etcd install use this script to set it up:
 	sudo bash ./scripts/docker_run_etcd.sh
 
-	ETCDTESTS=1 go test -v ./...
+ETCDTESTS=1 go test -v ./...
 */
-<<<<<<< HEAD
-
-// Insure that Watch() picks up new tasks and returns them.
-//
-func TestCoordinatorTC1(t *testing.T) {
-	skipEtcd(t)
+
+func TestCoordinatorFirstNodeJoiner(t *testing.T) {
+	skipEtcd(t)
+	cleanupNameSpace(t, TestNameSpace)
 
 	coordinator1, client := createEtcdCoordinator(t, TestNameSpace)
 	defer coordinator1.Close()
-=======
-func TestTaskWatcherEtcdCoordinatorIntegration(t *testing.T) {
-	coordinator1, client := createEtcdCoordinator(t)
->>>>>>> 6c90b865
+	coordinator1.Init(testLogger{"coordinator1", t})
 
 	if coordinator1.TaskPath != TestNameSpace+"/tasks" {
 		t.Fatalf("TestFailed: TaskPath should be \"/%s/tasks\" but we got \"%s\"", TestNameSpace, coordinator1.TaskPath)
 	}
+
+	const sorted = false
+	const recursive = false
+	_, err := client.Get(TestNameSpace+"/tasks", sorted, recursive)
+	if err != nil && strings.Contains(err.Error(), "Key not found") {
+		t.Fatalf("The tasks path wasn't created when the first node joined: path[%s]", TestNameSpace+"/tasks")
+	} else if err != nil {
+		t.Fatalf("Unknown error trying to test: err: %s", err.Error())
+	}
+
+	//TODO test for node path too...
+
+}
+
+// Insure that Watch() picks up new tasks and returns them.
+//
+func TestCoordinatorTC1(t *testing.T) {
+	skipEtcd(t)
+	cleanupNameSpace(t, TestNameSpace)
+
+	coordinator1, client := createEtcdCoordinator(t, TestNameSpace)
+	defer coordinator1.Close()
 
 	coordinator1.Init(testLogger{"coordinator1", t})
 
@@ -52,6 +61,7 @@
 	task001 := "test-task0001"
 	fullTask001Path := coordinator1.TaskPath + "/" + task001
 	client.Delete(coordinator1.TaskPath+task001, true)
+
 	go func() {
 		//Watch blocks, so we need to test it in its own go routine.
 		taskId, err := coordinator1.Watch()
@@ -59,27 +69,31 @@
 			t.Fatalf("coordinator1.Watch() returned an err: %v", err)
 		}
 		t.Logf("We got a task id from the coordinator1.Watch() res:%s", taskId)
+
 		watchRes <- taskId
 	}()
 
-	client.CreateDir(fullTask001Path, 1)
+	client.CreateDir(fullTask001Path, 5)
 
 	select {
 	case taskId := <-watchRes:
+
 		if taskId != task001 {
 			t.Fatalf("coordinator1.Watch() test failed: We received the incorrect taskId.  Got [%s] Expected[%s]", taskId, task001)
 		}
-	case <-time.After(time.Second * 5):
+		coordinator1.Close()
+	case <-time.After(time.Second * 5):
+
 		t.Fatalf("coordinator1.Watch() test failed: The testcase timed out after 5 seconds.")
-	}
-}
-
-<<<<<<< HEAD
+		coordinator1.Close()
+	}
+}
+
 //   Submit a task while a coordinator is actively watching for tasks.
 //
 func TestCoordinatorTC2(t *testing.T) {
 	skipEtcd(t)
-
+	cleanupNameSpace(t, TestNameSpace)
 	coordinator1, eclient := createEtcdCoordinator(t, TestNameSpace)
 	coordinator1.Init(testLogger{"coordinator1", t})
 
@@ -135,7 +149,7 @@
 //
 func TestCoordinatorTC3(t *testing.T) {
 	skipEtcd(t)
-
+	cleanupNameSpace(t, TestNameSpace)
 	coordinator1, eclient := createEtcdCoordinator(t, TestNameSpace)
 	coordinator1.Init(testLogger{"coordinator1", t})
 	coordinator2, _ := createEtcdCoordinator(t, TestNameSpace)
@@ -213,6 +227,7 @@
 func TestCoordinatorTC4(t *testing.T) {
 	skipEtcd(t)
 	t.Log("\nDoing Test Setup")
+	cleanupNameSpace(t, TestNameSpace)
 
 	test_finished := make(chan bool)
 	testTasks := []string{"testtask0001", "testtask0002", "testtask0003"}
@@ -235,13 +250,11 @@
 
 	const sorted = false
 	const recursive = true
-	fmt.Println("before\n\n")
 	eclient.Get("/testnamespace/", sorted, recursive)
 
 	//Don't start up the coordinator until after the metafora client has submitted work.
 	coordinator1, _ := createEtcdCoordinator(t, TestNameSpace)
 	coordinator1.Init(testLogger{"coordinator1", t})
-	fmt.Println("after\n\n")
 	eclient.Get("/testnamespace/", sorted, recursive)
 
 	startATaskWatcher := func() {
@@ -292,15 +305,21 @@
 		t.Fatalf("While testing etcd, the test couldn't connect to etcd. " + strings.Join(peers, ", "))
 	}
 
+	client.SetConsistency(etcd.STRONG_CONSISTENCY)
+
 	return client
 }
 
 func createEtcdCoordinator(t *testing.T, namespace string) (*EtcdCoordinator, *etcd.Client) {
+	client := createEtcdClient(t)
+
+	return NewEtcdCoordinator(TestNodeID, namespace, client).(*EtcdCoordinator), client
+}
+
+func cleanupNameSpace(t *testing.T, namespace string) {
 	client := createEtcdClient(t)
 	const recursive = true
 	client.Delete(namespace, recursive)
-
-	return NewEtcdCoordinator(TestNodeID, namespace, client).(*EtcdCoordinator), client
 }
 
 func isEtcdUp(client *etcd.Client, t *testing.T) bool {
@@ -313,10 +332,4 @@
 		t.Log(fmt.Sprintf("Res:[Action:%s Key:%s Value:%s tll:%d]", res.Action, res.Node.Key, res.Node.Value, res.Node.TTL))
 		return true
 	}
-=======
-func createEtcdCoordinator(t *testing.T) (*EtcdCoordinator, *etcd.Client) {
-	c := newEtcdClient(t)
-
-	return NewEtcdCoordinator("test-1", "/testcluster/", c).(*EtcdCoordinator), c
->>>>>>> 6c90b865
 }